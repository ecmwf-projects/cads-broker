--- conflicted
+++ resolved
@@ -19,12 +19,7 @@
   "boto3",
   "cacholote",
   "distributed",
-<<<<<<< HEAD
-  "minio",
-  "pydantic",
-  "pydantic-settings",
-=======
->>>>>>> 204c27c5
+
   "sqlalchemy>=2.0.9",
   "sqlalchemy-utils",
   "typer"
