--- conflicted
+++ resolved
@@ -43,11 +43,7 @@
     )
     expressions.FunctionFactory.FunctionFactory.register_function(
         "user_finished_request_count",
-<<<<<<< HEAD
         lambda context, seconds: database.count_finished_requests_per_user(
-=======
-        lambda context, seconds: database.count_finished_requests_per_user_in_session(
->>>>>>> d32eb11d
             user_uid=context.request.user_uid,
             seconds=seconds,
             session=context.environment.session,
@@ -68,20 +64,6 @@
             session=context.environment.session,
         ),
     )
-    expressions.FunctionFactory.FunctionFactory.register_function(
-        "user_request_count",
-        lambda context,
-        status,
-        process_id=None,
-        entry_point=None,
-        portal=None: database.count_requests(
-            user_uid=context.request.user_uid,
-            status=status,
-            process_id=process_id,
-            entry_point=entry_point,
-            portal=portal,
-        ),
-    )
     expressions.FunctionFactory.FunctionFactory.register_function("tagged", tagged)
     expressions.FunctionFactory.FunctionFactory.register_function(
         "request_contains_all", request_contains_all
