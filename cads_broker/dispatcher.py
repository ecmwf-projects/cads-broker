import os
import time
import traceback
from typing import Any

import attrs
import cachetools
import distributed
import sqlalchemy as sa
import structlog

from cads_broker.metrics import GENERATED_BYTES_COUNTER, push_to_prometheus

try:
    from cads_worker import worker
except ModuleNotFoundError:
    pass

from cads_broker import Environment, config
from cads_broker import database as db
from cads_broker.qos import QoS

config.configure_logger()
logger: structlog.stdlib.BoundLogger = structlog.get_logger(__name__)


DASK_STATUS_TO_STATUS = {
    "pending": "running",  # Pending status in dask is the same as running status in broker
    "processing": "running",
    "error": "failed",
    "finished": "successful",
}


@cachetools.cached(  # type: ignore
    cache=cachetools.TTLCache(
        maxsize=1024, ttl=int(os.getenv("NWORKERS_CACHE_TIME", 10))
    ),
    info=True,
)
def get_number_of_workers(client: distributed.Client) -> int:
    workers = client.scheduler_info()["workers"]
    number_of_workers = len(
        [w for w in workers.values() if w.get("status", None) == "running"]
    )
    return number_of_workers


def get_tasks(client: distributed.Client) -> Any:
    def get_tasks_on_scheduler(dask_scheduler: distributed.Scheduler) -> dict[str, str]:
        scheduler_state_to_status = {
            "waiting": "running",  # Waiting status in dask is the same as running status in broker
            "processing": "running",
            "erred": "failed",
            "finished": "successful",
            "no-worker": "accepted",  # if the job is no-worker should be re-submitted
        }
        tasks = {}
        for task_id, task in dask_scheduler.tasks.items():
            tasks[task_id] = scheduler_state_to_status.get(task.state, "accepted")
        return tasks

    return client.run_on_scheduler(get_tasks_on_scheduler)


@attrs.define
class Broker:
    client: distributed.Client
    environment: Environment.Environment
    qos: QoS.QoS
    wait_time: float = float(os.getenv("BROKER_WAIT_TIME", 2))

    futures: dict[str, distributed.Future] = attrs.field(factory=dict)
    running_requests: int = 0
    session_maker: sa.orm.sessionmaker | None = None

    @classmethod
    def from_address(
        cls,
        address="scheduler:8786",
        session_maker: sa.orm.sessionmaker = None,
    ):
        client = distributed.Client(address)
        environment = Environment.Environment()
        qos_config = config.QoSRules()
        qos_config.register_functions()
        session_maker = db.ensure_session_obj(session_maker)
        return cls(
            client=client,
            session_maker=session_maker,
            environment=environment,
            qos=QoS.QoS(qos_config.qos_rules, environment),
        )

    @property
    def number_of_workers(self):
        number_of_workers = get_number_of_workers(client=self.client)
        self.environment.number_of_workers = number_of_workers
        return number_of_workers

    def fetch_dask_task_status(self, request_uid: str) -> str | Any:
        # check if the task is in the future object
        if request_uid in self.futures:
            return DASK_STATUS_TO_STATUS[self.futures[request_uid].status]
        # check if the task is in the scheduler
        elif request_uid in get_tasks(self.client):
            return get_tasks(self.client).get(request_uid, "unknown")
        # if request is not in the dask scheduler, re-queue it
        else:
            return "accepted"

    def update_database(self, session: sa.orm.Session) -> None:
        """Update the database with the current status of the dask tasks.

        If the task is not in the dask scheduler, it is re-queued.
        """
        statement = sa.select(db.SystemRequest).where(
            db.SystemRequest.status == "running"
        )
        for request in session.scalars(statement):
            request.status = self.fetch_dask_task_status(request.request_uid)
        session.commit()

    def on_future_done(self, future: distributed.Future) -> None:
        job_status = DASK_STATUS_TO_STATUS.get(future.status, "accepted")
        logger_kwargs = {}
        with self.session_maker() as session:
            if future.status == "finished":
                result = future.result()
                request = db.set_request_status(
                    future.key,
                    job_status,
                    cache_id=result,
                    session=session,
                )
<<<<<<< HEAD
                logger_kwargs["result"] = result
                GENERATED_BYTES_COUNTER.inc(
                    request.cache_entry.result["args"][0]["file:size"]
                )
                push_to_prometheus()
=======
                logger_kwargs["result"] = request.cache_entry.result
>>>>>>> b9a6ff7a
            elif future.status == "error":
                request = db.set_request_status(
                    future.key,
                    job_status,
                    traceback="".join(traceback.format_exception(future.exception())),
                    session=session,
                )
                logger_kwargs["traceback"] = request.response_traceback
            else:
                request = db.set_request_status(
                    future.key,
                    job_status,
                    session=session,
                )
                logger.warning(
                    "unknown dask status",
                    job_status={future.status},
                    job_id=request.request_uid,
                )
            self.futures.pop(future.key)
            self.qos.notify_end_of_request(request, session)
            logger.info(
                "job has finished",
                dask_status=future.status,
                **db.logger_kwargs(request=request),
                **logger_kwargs,
            )

    def submit_request(self, session: sa.orm.Session) -> None:
        queue = db.get_accepted_requests(session=session)
        request = self.qos.pick(queue, session=session)
        if not request:
            return

        future = self.client.submit(
            worker.submit_workflow,
            key=request.request_uid,
            setup_code=request.request_body.get("setup_code", ""),
            entry_point=request.request_body.get("entry_point", ""),
            kwargs=request.request_body.get("kwargs", {}),
            resources=request.request_metadata.get("resources", {}),
            metadata=request.request_metadata,
        )
        future.add_done_callback(self.on_future_done)
        request = db.set_request_status(
            request_uid=request.request_uid, status="running", session=session
        )
        self.qos.notify_start_of_request(request, session)
        self.futures[request.request_uid] = future
        logger.info(
            "submitted job to scheduler",
            **db.logger_kwargs(request=request),
        )

    def run(self) -> None:
        while True:
            with self.session_maker() as session:
                self.update_database(session=session)
                self.running_requests = len(
                    [
                        future
                        for future in self.futures.values()
                        if DASK_STATUS_TO_STATUS.get(future.status)
                        not in ("successful", "failed")
                    ]
                )
                number_accepted_requests = db.count_accepted_requests(session=session)
                available_workers = self.number_of_workers - self.running_requests
                if number_accepted_requests > 0:
                    if available_workers > 0:
                        logger.info("broker info", queued_jobs=number_accepted_requests)
                        logger.info("broker info", available_workers=available_workers)
                        [
                            self.submit_request(session=session)
                            for _ in range(available_workers)
                        ]
                    elif available_workers == 0:
                        logger.info("broker info", available_workers=available_workers)
            time.sleep(self.wait_time)<|MERGE_RESOLUTION|>--- conflicted
+++ resolved
@@ -133,15 +133,11 @@
                     cache_id=result,
                     session=session,
                 )
-<<<<<<< HEAD
-                logger_kwargs["result"] = result
+                logger_kwargs["result"] = request.cache_entry.result
                 GENERATED_BYTES_COUNTER.inc(
                     request.cache_entry.result["args"][0]["file:size"]
                 )
                 push_to_prometheus()
-=======
-                logger_kwargs["result"] = request.cache_entry.result
->>>>>>> b9a6ff7a
             elif future.status == "error":
                 request = db.set_request_status(
                     future.key,
