--- conflicted
+++ resolved
@@ -113,11 +113,7 @@
             )
         except (KeyError, NameError):
             logger.warning(
-<<<<<<< HEAD
                 "worker not found", job_id=request_uid, pid=pid, worker_ip=worker_ip
-=======
-                "worker not found while killing a job", job_id=request_uid, pid=pid, worker_ip=worker_ip
->>>>>>> c8ac3012
             )
 
 
@@ -453,6 +449,7 @@
                 # if the request is not in the futures, it means that the request has been lost by the broker
                 # try to cancel the job directly on the scheduler
                 cancel_jobs_on_scheduler(self.client, job_ids=[request.request_uid])
+            kill_job_on_worker(self.client, request.request_uid)
             kill_job_on_worker(self.client, request.request_uid)
             session = self.manage_dismissed_request(request, session)
         session.commit()
