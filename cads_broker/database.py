--- conflicted
+++ resolved
@@ -312,9 +312,6 @@
     return statement.count()
 
 
-<<<<<<< HEAD
-def get_dismissed_requests(session: sa.orm.Session, limit: int | None = None) -> Iterable[SystemRequest]:
-=======
 def count_users(status: str, entry_point: str, session: sa.orm.Session) -> int:
     """Users that have running requests, per dataset."""
     return (
@@ -328,7 +325,6 @@
 
 
 def get_dismissed_requests(session: sa.orm.Session) -> Iterable[SystemRequest]:
->>>>>>> f9d9b508
     stmt_dismissed = sa.select(SystemRequest).where(SystemRequest.status == "dismissed")
     if limit:
         stmt_dismissed = stmt_dismissed.limit(limit)
