"""SQLAlchemy ORM model."""
import datetime
import hashlib
import json
import os
import uuid
from typing import Any

import cacholote
import sqlalchemy as sa
import sqlalchemy.orm.exc
import sqlalchemy_utils
import structlog
from sqlalchemy.dialects.postgresql import JSONB

import alembic.command
import alembic.config
from cads_broker import config

BaseModel = cacholote.database.Base

logger: structlog.stdlib.BoundLogger = structlog.get_logger(__name__)


status_enum = sa.Enum(
    "accepted", "running", "failed", "successful", "dismissed", name="status"
)


class NoResultFound(Exception):
    pass


class AdaptorProperties(BaseModel):
    """Adaptor Metadata ORM model."""

    __tablename__ = "adaptor_properties"

    hash = sa.Column(sa.Text, primary_key=True)
    config = sa.Column(JSONB)
    form = sa.Column(JSONB)


class SystemRequest(BaseModel):
    """System Request ORM model."""

    __tablename__ = "system_requests"

    request_id = sa.Column(sa.Integer, primary_key=True)
    request_uid = sa.Column(
        sa.dialects.postgresql.UUID(False),
        index=True,
        unique=True,
    )
    process_id = sa.Column(sa.Text)
    user_uid = sa.Column(sa.Text)
    status = sa.Column(status_enum)
    cache_id = sa.Column(sa.Integer)
    request_body = sa.Column(JSONB, nullable=False)
    request_metadata = sa.Column(JSONB)
    response_error = sa.Column(JSONB, default={})
    response_log = sa.Column(JSONB, default="[]")
    response_user_visible_log = sa.Column(JSONB, default="[]")
    response_metadata = sa.Column(JSONB)
    created_at = sa.Column(sa.TIMESTAMP, default=sa.func.now())
    started_at = sa.Column(sa.TIMESTAMP)
    finished_at = sa.Column(sa.TIMESTAMP)
    updated_at = sa.Column(sa.TIMESTAMP, default=sa.func.now(), onupdate=sa.func.now())
    origin = sa.Column(sa.Text, default="ui")
    portal = sa.Column(sa.Text)
    adaptor_properties_hash = sa.Column(
        sa.Text, sa.ForeignKey("adaptor_properties.hash"), nullable=False
    )
    entry_point = sa.Column(sa.Text)
    qos_status = sa.Column(JSONB, default=dict)

    __table_args__: tuple[sa.ForeignKeyConstraint, dict[None, None]] = (
        sa.ForeignKeyConstraint(
            [cache_id], [cacholote.database.CacheEntry.id], ondelete="set null"
        ),
        {},
    )

    # joined is temporary
    cache_entry = sa.orm.relationship(cacholote.database.CacheEntry, lazy="joined")
    adaptor_properties = sa.orm.relationship(AdaptorProperties, lazy="joined")

    @property
    def age(self):
        """Returns the age of the request in seconds".

        Returns
        -------
            float: Age in seconds.
        """
        return (datetime.datetime.now() - self.created_at).seconds

    @property
    def cost(self):
        return (0, 0)


def ensure_session_obj(session_obj: sa.orm.sessionmaker | None) -> sa.orm.sessionmaker:
    """If `session_obj` is None, create a new session object.

    Parameters
    ----------
    session_obj: sqlalchemy Session object

    Returns
    -------
    session_obj:
        a SQLAlchemy Session object
    """
    if session_obj:
        return session_obj
    settings = config.ensure_settings(config.dbsettings)
    session_obj = sa.orm.sessionmaker(
        sa.create_engine(settings.connection_string, pool_recycle=settings.pool_recycle)
    )
    return session_obj


def get_running_requests(
    session: sa.orm.Session,
):
    """Get all running requests."""
    statement = sa.select(SystemRequest).where(SystemRequest.status == "running")
    return session.scalars(statement).all()


def get_accepted_requests(
    session: sa.orm.Session,
):
    """Get all accepted requests."""
    statement = (
        sa.select(SystemRequest)
        .where(SystemRequest.status == "accepted")
        .order_by(SystemRequest.created_at)
    )
    return session.scalars(statement).all()


def count_finished_requests_per_user_in_session(
    user_uid: str,
    session: sa.orm.Session,
    seconds: int | None = None,
) -> int:
    """Count running requests for user_uid."""
    statement = (
        session.query(SystemRequest)
        .where(SystemRequest.user_uid == user_uid)
        .where(SystemRequest.status.in_(("successful", "failed")))
    )
    if seconds is not None:
        finished_at = datetime.datetime.now() - datetime.timedelta(seconds=seconds)
        statement = statement.where(SystemRequest.finished_at >= finished_at)
    return statement.count()


def count_finished_requests_per_user(
    user_uid: str,
    seconds: int | None = None,
    session_maker: sa.orm.Session = None,
) -> int:
    """Count running requests for user_uid."""
    session_maker = ensure_session_obj(session_maker)
    with session_maker() as session:
        ret_value = count_finished_requests_per_user_in_session(
            user_uid=user_uid, seconds=seconds, session=session
        )
        return ret_value


def count_requests(
    session: sa.orm.Session,
    status: str | None = None,
    entry_point: str | None = None,
    user_uid: str | None = None,
) -> int:
    """Count requests."""
    statement = session.query(SystemRequest)
    if status is not None:
        statement = statement.filter(SystemRequest.status == status)
    if entry_point is not None:
        statement = statement.filter(SystemRequest.entry_point == entry_point)
    if user_uid is not None:
        statement = statement.filter(SystemRequest.user_uid == user_uid)
    return statement.count()


def count_requests_per_dataset_status(
    session: sa.orm.Session,
) -> list:
    """Count request by dataset and status (status that change over time)."""
    return session.execute(
        sa.select(SystemRequest.process_id, SystemRequest.status, sa.func.count())
        .where(SystemRequest.status.in_(("accepted", "running")))
        .group_by(SystemRequest.status, SystemRequest.process_id)
    ).all()


def count_last_day_requests_per_dataset_status(session: sa.orm.Session) -> list:
    """Count last day requests by dataset and status (permanent status)."""
    return session.execute(
        sa.select(SystemRequest.process_id, SystemRequest.status, sa.func.count())
        .where(
            SystemRequest.created_at
            > (datetime.datetime.now() - datetime.timedelta(days=1))
        )
        .where(SystemRequest.status.in_(("failed", "successful", "dismissed")))
        .group_by(SystemRequest.status, SystemRequest.process_id)
    ).all()


def total_request_time_per_dataset_status(
    session: sa.orm.Session,
) -> list:
    return session.execute(
        sa.select(
            SystemRequest.process_id,
            SystemRequest.status,
            sa.func.sum(SystemRequest.finished_at - SystemRequest.started_at),
        )
        .filter(
            SystemRequest.created_at
            > (datetime.datetime.now() - datetime.timedelta(days=1)),
            SystemRequest.started_at.isnot(None),
            SystemRequest.finished_at.isnot(None),
        )
        .group_by(SystemRequest.process_id, SystemRequest.status)
    ).all()


def count_active_users(session: sa.orm.Session) -> list:
    """Users which have requests with status running or accepted, per dataset."""
    return session.execute(
        sa.select(
            SystemRequest.process_id, sa.func.count(sa.distinct(SystemRequest.user_uid))
        )
        .filter(SystemRequest.status.in_(("running", "accepted")))
        .group_by(SystemRequest.process_id)
    ).all()


def count_queued_users(session: sa.orm.Session) -> list:
    """Users that have requests with status accepted, per dataset."""
    return session.execute(
        sa.select(
            SystemRequest.process_id, sa.func.count(sa.distinct(SystemRequest.user_uid))
        )
        .filter(SystemRequest.status == "accepted")
        .group_by(SystemRequest.process_id)
    ).all()


def count_waiting_users_queued_behind_themselves(session: sa.orm.Session) -> list:
    """Users that have at least an accepted and a running request, per dataset."""
    sr1 = sa.orm.aliased(SystemRequest)
    sr2 = sa.orm.aliased(SystemRequest)

    subq = (
        sa.select(sr1.process_id, sr1.user_uid)
        .join(sr2, (sr1.user_uid == sr2.user_uid) & (sr1.process_id == sr2.process_id))
        .filter(sr1.status == "accepted", sr2.status == "running")
        .group_by(sr1.process_id, sr1.user_uid)
        .subquery()
    )

    # count the number of user_uid values from the subquery and per dataset
    return session.execute(
        sa.select(subq.c.process_id, sa.func.count(subq.c.user_uid)).group_by(
            subq.c.process_id
        )
    ).all()


def count_waiting_users_queued(session: sa.orm.Session):
    """Users that only have accepted requests (not running requests), per dataset."""
    subquery = (
        sa.select(
            SystemRequest.process_id,
            SystemRequest.user_uid,
            sa.func.array_agg(sa.distinct(SystemRequest.status)).label("in_status"),
        )
        .group_by(SystemRequest.process_id, SystemRequest.user_uid)
        .subquery()
    )

    return session.execute(
        sa.select(subquery.c.process_id, sa.func.count().label("count"))
        .where(sa.all_(subquery.c.in_status) != "running")
        .where(sa.any_(subquery.c.in_status) == "accepted")
        .group_by(subquery.c.process_id)
    ).all()


def count_users(status: str, entry_point: str, session: sa.orm.Session) -> int:
    """Users that have running requests, per dataset."""
    return (
        session.query(SystemRequest.user_uid)
        .filter(
            SystemRequest.status == status, SystemRequest.entry_point == entry_point
        )
        .distinct()
        .count()
    )


<<<<<<< HEAD
def get_qos_status_from_request(request: SystemRequest) -> dict[str, list[str]]:
=======
def get_qos_status_from_request(
    request: dict[str, Any]
) -> dict[str, list[tuple[str, str]]]:
>>>>>>> c6ce8dee
    ret_value: dict[str, list[str]] = {}
    for rule_name, rules in request.qos_status.items():
        ret_value[rule_name] = []
        for rule in rules.values():
            ret_value[rule_name].append(
                (rule.get("info", ""), rule.get("conclusion", ""))
            )
    return ret_value


def set_request_qos_rule(
    request: SystemRequest,
    rule,
    session: sa.orm.Session,
):
    qos_status = request.qos_status
    old_rules = qos_status.get(rule.name, {})
    rule_uid = rule.get_uid(request)
    if rule_uid in old_rules:
        return
    old_rules[rule_uid] = {
        "conclusion": str(rule.evaluate(request)),
        "info": str(rule.info).replace('"', ""),
        "condition": str(rule.condition),
    }
    qos_status[rule.name] = old_rules
    session.execute(
        sa.update(SystemRequest)
        .filter_by(request_uid=request.request_uid)
        .values(qos_status=qos_status)
    )


def set_request_status(
    request_uid: str,
    status: str,
    session: sa.orm.Session,
    cache_id: int | None = None,
    error_message: str | None = None,
    error_reason: str | None = None,
    log: list[tuple[int, str]] = [],
    user_visible_log: list[tuple[int, str]] = [],
    resubmit: bool | None = None,
) -> SystemRequest:
    """Set the status of a request."""
    statement = sa.select(SystemRequest).where(SystemRequest.request_uid == request_uid)
    request = session.scalars(statement).one()
    if resubmit:
        # ugly implementation because sqlalchemy doesn't allow to directly update JSONB
        # FIXME: use a specific column for resubmit_number
        metadata = dict(request.request_metadata)
        metadata.update(
            {"resubmit_number": request.request_metadata.get("resubmit_number", 0) + 1}
        )
        request.request_metadata = metadata
    if status == "successful":
        request.finished_at = sa.func.now()
        request.cache_id = cache_id
    elif status == "failed":
        request.finished_at = sa.func.now()
        request.response_error = {"message": error_message, "reason": error_reason}
    elif status == "running":
        request.started_at = sa.func.now()
        request.qos_status = {}
    # FIXME: logs can't be live updated
    request.response_log = json.dumps(log)
    request.response_user_visible_log = json.dumps(user_visible_log)
    request.status = status
    session.commit()
    return request


def logger_kwargs(request: SystemRequest) -> dict[str, str]:
    kwargs = {
        "event_type": "DATASET_REQUEST",
        "job_id": request.request_uid,
        "user_uid": request.user_uid,
        "status": request.status,
        "result": request.cache_entry.result if request.cache_entry else None,
        "created_at": request.created_at.isoformat(),
        "updated_at": request.updated_at.isoformat(),
        "started_at": request.started_at.isoformat()
        if request.started_at is not None
        else None,
        "finished_at": request.finished_at.isoformat()
        if request.finished_at is not None
        else None,
        "request_kwargs": request.request_body.get("request", {}),
        "user_request": True,
        "process_id": request.process_id,
        "resubmit_number": request.request_metadata.get("resubmit_number", 0),
        "origin": request.origin,
        "entry_point": request.entry_point,
        **request.response_error,
    }
    return kwargs


def generate_adaptor_properties_hash(
    config: dict[str, Any], form: dict[str, Any]
) -> str:
    config_form = {"config": config, "form": form}
    return hashlib.md5(
        json.dumps(config_form, sort_keys=True).encode("utf-8")
    ).hexdigest()


def get_adaptor_properties(
    adaptor_properties_hash: str,
    session: sa.orm.Session,
) -> AdaptorProperties | None:
    try:
        statement = sa.select(AdaptorProperties).where(
            AdaptorProperties.hash == adaptor_properties_hash
        )
        return session.scalars(statement).one()
    except sqlalchemy.orm.exc.NoResultFound:
        return None


def add_adaptor_properties(
    hash: str,
    config: dict[str, Any],
    form: dict[str, Any],
    session: sa.orm.Session,
):
    adaptor_properties = AdaptorProperties(hash=hash, config=config, form=form)
    session.add(adaptor_properties)


def create_request(
    session: sa.orm.Session,
    user_uid: str,
    setup_code: str,
    entry_point: str,
    request: dict[str, Any],
    process_id: str,
    portal: str,
    adaptor_config: dict[str, Any],
    adaptor_form: dict[str, Any],
    adaptor_properties_hash: str,
    metadata: dict[str, Any] = {},
    resources: dict[str, Any] = {},
    qos_tags: list[str] = [],
    origin: str = "ui",
    request_uid: str | None = None,
) -> dict[str, Any]:
    """Create a request."""
    if (
        get_adaptor_properties(
            adaptor_properties_hash=adaptor_properties_hash, session=session
        )
        is None
    ):
        add_adaptor_properties(
            hash=adaptor_properties_hash,
            config=adaptor_config,
            form=adaptor_form,
            session=session,
        )
    metadata["resources"] = resources
    metadata["qos_tags"] = qos_tags
    request = SystemRequest(
        request_uid=request_uid or str(uuid.uuid4()),
        process_id=process_id,
        user_uid=user_uid,
        status="accepted",
        request_body={
            "setup_code": setup_code,
            "request": request,
        },
        request_metadata=metadata,
        origin=origin,
        portal=portal,
        adaptor_properties_hash=adaptor_properties_hash,
        entry_point=entry_point,
    )
    session.add(request)
    session.commit()
    logger.info("accepted job", **logger_kwargs(request=request))
    ret_value = {
        column.key: getattr(request, column.key)
        for column in sa.inspect(request).mapper.column_attrs
    }
    return ret_value


def get_request(
    request_uid: str,
    session: sa.orm.Session,
) -> SystemRequest:
    try:
        statement = sa.select(SystemRequest).where(
            SystemRequest.request_uid == request_uid
        )
        return session.scalars(statement).one()
    except sqlalchemy.orm.exc.NoResultFound:
        logger.exception("get_request failed")
        raise NoResultFound(f"No request found with request_uid {request_uid}")


def get_request_result(
    request_uid: str,
    session: sa.orm.Session,
) -> SystemRequest:
    request = get_request(request_uid, session)
    logger.info(
        "result accessed",
        user_uid=request.user_uid,
        job_id=request.request_uid,
        process_id=request.process_id,
        status=request.status,
    )
    return request.cache_entry.result


def delete_request(
    request: SystemRequest,
    session: sa.orm.Session,
) -> None:
    session.delete(request)
    session.commit()


def init_database(connection_string: str, force: bool = False) -> sa.engine.Engine:
    """
    Make sure the db located at URI `connection_string` exists updated and return the engine object.

    :param connection_string: something like 'postgresql://user:password@netloc:port/dbname'
    :param force: if True, drop the database structure and build again from scratch
    """
    engine = sa.create_engine(connection_string)
    migration_directory = os.path.abspath(os.path.join(__file__, "..", ".."))
    os.chdir(migration_directory)
    alembic_config_path = os.path.join(migration_directory, "alembic.ini")
    alembic_cfg = alembic.config.Config(alembic_config_path)
    alembic_cfg.set_main_option("sqlalchemy.url", connection_string)
    if not sqlalchemy_utils.database_exists(engine.url):
        sqlalchemy_utils.create_database(engine.url)
        # cleanup and create the schema
        BaseModel.metadata.drop_all(engine)
        BaseModel.metadata.create_all(engine)
        alembic.command.stamp(alembic_cfg, "head")
    else:
        # check the structure is empty or incomplete
        query = sa.text(
            "SELECT table_name FROM information_schema.tables WHERE table_schema='public'"
        )
        conn = engine.connect()
        if "system_requests" not in conn.execute(query).scalars().all():
            force = True
    if force:
        # cleanup and create the schema
        BaseModel.metadata.drop_all(engine)
        BaseModel.metadata.create_all(engine)
        alembic.command.stamp(alembic_cfg, "head")
    else:
        # update db structure
        alembic.command.upgrade(alembic_cfg, "head")
    return engine<|MERGE_RESOLUTION|>--- conflicted
+++ resolved
@@ -307,13 +307,9 @@
     )
 
 
-<<<<<<< HEAD
-def get_qos_status_from_request(request: SystemRequest) -> dict[str, list[str]]:
-=======
 def get_qos_status_from_request(
-    request: dict[str, Any]
+    request: SystemRequest,
 ) -> dict[str, list[tuple[str, str]]]:
->>>>>>> c6ce8dee
     ret_value: dict[str, list[str]] = {}
     for rule_name, rules in request.qos_status.items():
         ret_value[rule_name] = []
