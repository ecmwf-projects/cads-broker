--- conflicted
+++ resolved
@@ -153,14 +153,11 @@
 
 app = fastapi.FastAPI()
 app = main.include_routers(app=app, client=ComputeClient())
-<<<<<<< HEAD
+app = main.include_exception_handlers(app=app)
 
 
 @app.on_event("startup")
 def startup():
     instrumentator = Instrumentator()
     instrumentator.add(get_broker_queue())
-    instrumentator.instrument(app).expose(app)
-=======
-app = main.include_exception_handlers(app=app)
->>>>>>> cc8ac1e2
+    instrumentator.instrument(app).expose(app)