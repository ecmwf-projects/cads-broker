<<<<<<< HEAD
"""Module for entry points."""
import json
import pathlib

=======
"""module for entry points."""
>>>>>>> 65f104a7
import sqlalchemy as sa
import typer

from cads_broker import config, database, dispatcher

app = typer.Typer()


@app.command()
<<<<<<< HEAD
def info(connection_string: str) -> None:
    """
    Test connection to the database located at URI `connection_string`.
=======
def info(connection_string: str | None = None) -> None:
    """Test connection to the database located at URI `connection_string`.
>>>>>>> 65f104a7

    Parameters
    ----------
    connection_string: something like 'postgresql://user:password@netloc:port/dbname'
    """
    if not connection_string:
        dbsettings = config.ensure_settings(config.dbsettings)
        connection_string = dbsettings.connection_string
    engine = sa.create_engine(connection_string)
    connection = engine.connect()
    connection.close()
    print("successfully connected to the broker database.")


@app.command()
<<<<<<< HEAD
def init_db(
    connection_string: str = typer.Argument(
        None, help="Connection string to the broker database"
    )
) -> None:
    """
    Create the database structure.
=======
def init_db(connection_string: str | None = None) -> None:
    """Create the database structure.
>>>>>>> 65f104a7

    Parameters
    ----------
    connection_string: something like 'postgresql://user:password@netloc:port/dbname'
    """
<<<<<<< HEAD
    if connection_string is None:
        connection_string = database.dbsettings.connection_string
=======
    if not connection_string:
        dbsettings = config.ensure_settings(config.dbsettings)
        connection_string = dbsettings.connection_string
>>>>>>> 65f104a7
    database.init_database(connection_string)
    print("successfully created the broker database structure.")


@app.command()
def run(
    max_running_requests: int = 4,
    address: str = "scheduler:8786",
) -> None:
<<<<<<< HEAD
    """
    Start the broker.
=======
    """Start the broker.
>>>>>>> 65f104a7

    Parameters
    ----------
    max_running_requests: maximum number of requests to run in parallel
    scheduler_address: address of the scheduler
    """
<<<<<<< HEAD
    broker = dispatcher.Broker.from_address(
        address=address, max_running_requests=max_running_requests
=======
    broker = dispatcher.Broker(  # type: ignore
        max_running_requests=max_running_requests, scheduler_address=scheduler_address
>>>>>>> 65f104a7
    )
    broker.run()


@app.command()
def add_system_request(
    file_path: pathlib.Path = typer.Option(
        None,
        exists=True,
        file_okay=True,
        dir_okay=False,
        writable=False,
        readable=True,
        # resolve_path=True,
        help="Path to the file containing the JSON request to the Broker",
    ),
    context: str = typer.Option(None, help="Context of the request"),
    callable_call: str = typer.Option(None, help="Call to the callable"),
    connection_string: str = typer.Option(
        None, help="Connection string to the broker database"
    ),
) -> None:
<<<<<<< HEAD
    """
    Add a system request to the database.
=======
    """Add a system request to the database.
>>>>>>> 65f104a7

    Parameters
    ----------
    seconds: number of seconds to sleep
    connection_string: something like 'postgresql://user:password@netloc:port/dbname'
    """
    if connection_string is None:
        dbsettings = config.ensure_settings(config.dbsettings)
        connection_string = dbsettings.connection_string
    engine = sa.create_engine(connection_string)
    session_obj = sa.orm.sessionmaker(engine)
    if file_path is not None:
        print(file_path)
        database.create_request(
            process_id="submit-workflow",
            session_obj=session_obj,
            **json.loads(file_path.read_text())
        )
    elif context is not None and callable_call is not None:
        database.create_request(
            process_id="submit-workflow",
            context=context,
            callable_call=callable_call,
            session_obj=session_obj,
        )
    else:
        raise ValueError(
            "either file_path or context and callable_call must be provided"
        )


def main() -> None:
    """Run main broker entry points."""
    app()<|MERGE_RESOLUTION|>--- conflicted
+++ resolved
@@ -1,11 +1,7 @@
-<<<<<<< HEAD
 """Module for entry points."""
 import json
 import pathlib
 
-=======
-"""module for entry points."""
->>>>>>> 65f104a7
 import sqlalchemy as sa
 import typer
 
@@ -15,14 +11,8 @@
 
 
 @app.command()
-<<<<<<< HEAD
-def info(connection_string: str) -> None:
-    """
-    Test connection to the database located at URI `connection_string`.
-=======
 def info(connection_string: str | None = None) -> None:
     """Test connection to the database located at URI `connection_string`.
->>>>>>> 65f104a7
 
     Parameters
     ----------
@@ -38,31 +28,16 @@
 
 
 @app.command()
-<<<<<<< HEAD
-def init_db(
-    connection_string: str = typer.Argument(
-        None, help="Connection string to the broker database"
-    )
-) -> None:
-    """
-    Create the database structure.
-=======
 def init_db(connection_string: str | None = None) -> None:
     """Create the database structure.
->>>>>>> 65f104a7
 
     Parameters
     ----------
     connection_string: something like 'postgresql://user:password@netloc:port/dbname'
     """
-<<<<<<< HEAD
-    if connection_string is None:
-        connection_string = database.dbsettings.connection_string
-=======
     if not connection_string:
         dbsettings = config.ensure_settings(config.dbsettings)
         connection_string = dbsettings.connection_string
->>>>>>> 65f104a7
     database.init_database(connection_string)
     print("successfully created the broker database structure.")
 
@@ -72,25 +47,15 @@
     max_running_requests: int = 4,
     address: str = "scheduler:8786",
 ) -> None:
-<<<<<<< HEAD
-    """
-    Start the broker.
-=======
     """Start the broker.
->>>>>>> 65f104a7
 
     Parameters
     ----------
     max_running_requests: maximum number of requests to run in parallel
     scheduler_address: address of the scheduler
     """
-<<<<<<< HEAD
     broker = dispatcher.Broker.from_address(
         address=address, max_running_requests=max_running_requests
-=======
-    broker = dispatcher.Broker(  # type: ignore
-        max_running_requests=max_running_requests, scheduler_address=scheduler_address
->>>>>>> 65f104a7
     )
     broker.run()
 
@@ -113,12 +78,7 @@
         None, help="Connection string to the broker database"
     ),
 ) -> None:
-<<<<<<< HEAD
-    """
-    Add a system request to the database.
-=======
     """Add a system request to the database.
->>>>>>> 65f104a7
 
     Parameters
     ----------
